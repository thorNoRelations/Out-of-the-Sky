import os
import time
import requests
from typing import Dict, Any
from django.conf import settings
from home.models import ApiUsage
from .models import APIRequestLog, AirportWeather
from django.db.models import F
from django.utils import timezone

PROVIDER = "openweathermap"
BASE_URL = "https://api.openweathermap.org/data/2.5/weather"

def _norm_key(q: str) -> str:
    return (q or "").strip().lower()


class OpenWeatherClient:
    """Minimal client that ONLY calls OpenWeather /weather, logs usage, and saves the latest payload."""
    def __init__(self):
        # Get settings from Django settings (no .env needed)
        self.api_key = settings.OPENWEATHER_API_KEY
        self.units = settings.WEATHER_UNITS
        
        if not self.api_key:
            raise RuntimeError("OPENWEATHER_API_KEY not configured in settings.py")

    def fetch_city(self, q: str) -> Dict[str, Any]:
        if not q or not q.strip():
            raise ValueError("q (city) is required, e.g. 'Denver,US'")

        params = {"q": q.strip(), "appid": self.api_key, "units": self.units}
        t0 = time.time()
        resp = requests.get(BASE_URL, params=params, timeout=15)
        latency_ms = int((time.time() - t0) * 1000)

        content_len = None
        try:
            content_len = int(resp.headers.get("Content-Length", "0"))
        except Exception:
            pass

        endpoint = "/data/2.5/weather"
        if resp.status_code != 200:
            error_message = None
            try:
                j = resp.json()
                error_message = j.get("message")
            except Exception:
                error_message = (resp.text or "")[:500] if resp.text else None

            APIRequestLog.objects.create(
                provider=PROVIDER,
                endpoint=endpoint,
                status_code=resp.status_code,
                bytes=content_len,
                latency_ms=latency_ms,
                error_message=error_message,
            )
            bump_api_usage(PROVIDER)
            raise RuntimeError(f"OpenWeather error {resp.status_code}: {error_message or 'unknown error'}")

        data = resp.json()
        APIRequestLog.objects.create(
            provider=PROVIDER,
            endpoint=endpoint,
            status_code=resp.status_code,
            bytes=content_len,
            latency_ms=latency_ms,
        )
        bump_api_usage(PROVIDER)
        
        # Save latest payload for weather map
        key = _norm_key(q)
        obj, _ = AirportWeather.objects.get_or_create(
            providerSource=PROVIDER, key=key, defaults={"conditionsJson": data}
        )
        obj.conditionsJson = data
        obj.save()

        return data

<<<<<<< HEAD

###### API USAGE #######
=======
def fetchOpenSkyFlights(bbox=None, icao24=None):
    """
    Fetch live flight data from OpenSky Network API
    bbox: tuple of (lat_min, lon_min, lat_max, lon_max)
    icao24: specific aircraft identifier
    """
    import requests
    
    base_url = "https://opensky-network.org/api/states/all"
    params = {}
    
    if bbox:
        params['lamin'] = bbox[0]
        params['lomin'] = bbox[1]
        params['lamax'] = bbox[2]
        params['lomax'] = bbox[3]
    
    if icao24:
        params['icao24'] = icao24
    
    try:
        response = requests.get(base_url, params=params, timeout=10)
        response.raise_for_status()
        return response.json()
    except Exception as e:
        # Return empty structure if API fails
        return {'time': None, 'states': []}

 ###### API USAGE #######
>>>>>>> 0e8dbda5
def _yyyymmdd_now():
    return timezone.now().strftime("%Y%m%d")


def bump_api_usage(provider: str):
    ymd = _yyyymmdd_now()
    obj, created = ApiUsage.objects.get_or_create(
        provider=provider, yyyymmdd=ymd, defaults={"count": 0}
    )
    # atomic increment
    ApiUsage.objects.filter(pk=obj.pk).update(count=F("count") + 1)

def fetchOpenSkyFlights(bbox=None, icao24=None):
    """
    Fetch live flight data from OpenSky Network API
    bbox: tuple of (lat_min, lon_min, lat_max, lon_max)
    icao24: specific aircraft identifier
    """
    import requests
    
    base_url = "https://opensky-network.org/api/states/all"
    params = {}
    
    if bbox:
        params['lamin'] = bbox[0]
        params['lomin'] = bbox[1]
        params['lamax'] = bbox[2]
        params['lomax'] = bbox[3]
    
    if icao24:
        params['icao24'] = icao24
    
    try:
        response = requests.get(base_url, params=params, timeout=10)
        response.raise_for_status()
        return response.json()
    except Exception as e:
        # Return empty structure if API fails
        return {'time': None, 'states': []}<|MERGE_RESOLUTION|>--- conflicted
+++ resolved
@@ -80,10 +80,6 @@
 
         return data
 
-<<<<<<< HEAD
-
-###### API USAGE #######
-=======
 def fetchOpenSkyFlights(bbox=None, icao24=None):
     """
     Fetch live flight data from OpenSky Network API
@@ -113,7 +109,6 @@
         return {'time': None, 'states': []}
 
  ###### API USAGE #######
->>>>>>> 0e8dbda5
 def _yyyymmdd_now():
     return timezone.now().strftime("%Y%m%d")
 
