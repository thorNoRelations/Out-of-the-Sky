name: CI Pipeline

permissions:
  contents: read
  pull-requests: write
  issues: write

on:
  pull_request:
    branches: [ main, master ]
  push:
    branches: [ main, master ]

jobs:
  ai-code-review:
    name: AI Code Review
    runs-on: ubuntu-latest
    if: github.event_name == 'pull_request'
<<<<<<< HEAD

=======
    
>>>>>>> 6dc2cbf8
    steps:
      - name: Checkout code
        uses: actions/checkout@v4
        with:
          fetch-depth: 0

      - name: Get changed files
        id: changed-files
        uses: tj-actions/changed-files@v40
        with:
          files: |
            **/*.py
            **/*.js
            **/*.html
            **/*.css

      - name: AI Code Review with OpenAI
        if: steps.changed-files.outputs.any_changed == 'true'
        uses: actions/github-script@v7
        env:
          OPEN_AI_KEY: ${{ secrets.OPEN_AI_KEY }}
        with:
          github-token: ${{ secrets.GITHUB_TOKEN }}
          script: |
            const fs = require('fs');
            const https = require('https');
            
            const changedFiles = '${{ steps.changed-files.outputs.all_changed_files }}'.split(' ');
            
            async function callOpenAI(prompt) {
              const data = JSON.stringify({
                model: 'gpt-4',
                messages: [
                  {
                    role: 'system',
                    content: 'You are an expert code reviewer. Review the code for bugs, security issues, performance problems, and best practices. Provide constructive feedback.'
                  },
                  {
                    role: 'user',
                    content: prompt
                  }
                ],
                temperature: 0.3,
                max_tokens: 1000
              });

              return new Promise((resolve, reject) => {
                const options = {
                  hostname: 'api.openai.com',
                  path: '/v1/chat/completions',
                  method: 'POST',
                  headers: {
                    'Content-Type': 'application/json',
                    'Authorization': `Bearer ${process.env.OPEN_AI_KEY}`,
                    'Content-Length': data.length
                  }
                };

                const req = https.request(options, (res) => {
                  let body = '';
                  res.on('data', (chunk) => body += chunk);
                  res.on('end', () => {
                    try {
                      resolve(JSON.parse(body));
                    } catch (e) {
                      reject(e);
                    }
                  });
                });

                req.on('error', reject);
                req.write(data);
                req.end();
              });
            }

            let reviewComments = '## 🤖 AI Code Review\n\n';
            
            for (const file of changedFiles) {
              if (!file) continue;
              
              try {
                const content = fs.readFileSync(file, 'utf8');
                const fileExt = file.split('.').pop();
                
                const prompt = `Review this ${fileExt} file (${file}):\n\n\`\`\`${fileExt}\n${content.substring(0, 3000)}\n\`\`\`\n\nProvide a concise review focusing on: security, bugs, performance, and code quality.`;
                
                const response = await callOpenAI(prompt);
                
                if (response.choices && response.choices[0]) {
                  reviewComments += `### 📄 ${file}\n\n`;
                  reviewComments += response.choices[0].message.content + '\n\n';
                  reviewComments += '---\n\n';
                }
              } catch (error) {
                console.log(`Error reviewing ${file}:`, error.message);
              }
            }

            reviewComments += '\n*Generated by OpenAI GPT-4*';

            // Post review as PR comment
            await github.rest.issues.createComment({
              owner: context.repo.owner,
              repo: context.repo.repo,
              issue_number: context.issue.number,
              body: reviewComments
            });

  test-and-coverage:
    name: Run Tests & Coverage
    runs-on: ubuntu-latest

    steps:
      - name: Checkout code
        uses: actions/checkout@v4

      - name: Set up Python
        uses: actions/setup-python@v4
        with:
          python-version: '3.12'
          cache: 'pip'

      - name: Install dependencies
        run: |
          python -m pip install --upgrade pip
          pip install -r requirements.txt
          pip install coverage pytest pytest-django pytest-cov

      - name: Run migrations
        run: |
          python manage.py migrate --noinput

      - name: Set STATIC_ROOT
        run: echo "STATIC_ROOT=$GITHUB_WORKSPACE/staticfiles" >> $GITHUB_ENV

      - name: Collect static files
        run: python manage.py collectstatic --noinput

      - name: Run tests with coverage
        run: |
          coverage run --source='.' manage.py test
          coverage report -m
          coverage html
        env:
          DJANGO_SETTINGS_MODULE: myproject.settings

      - name: Display coverage summary
        run: |
          echo "================================"
          echo "📊 TEST COVERAGE REPORT"
          echo "================================"
          coverage report
          echo "================================"

      - name: Check coverage threshold
        run: |
          COVERAGE=$(coverage report | grep TOTAL | awk '{print $4}' | sed 's/%//')
          echo "Total coverage: ${COVERAGE}%"
          if (( $(echo "$COVERAGE < 70" | bc -l) )); then
            echo "⚠️  Coverage is below 70%"
          else
            echo "✅ Coverage meets threshold"
          fi

      - name: Upload coverage report
        uses: actions/upload-artifact@v4
        with:
          name: coverage-report
          path: htmlcov/

      - name: Comment coverage on PR
        if: github.event_name == 'pull_request'
        uses: actions/github-script@v7
        with:
          github-token: ${{ Secrets.GITHUB_TOKEN }}
          script: |
            const fs = require('fs');
            const { execSync } = require('child_process');
            
            const coverageOutput = execSync('coverage report').toString();
            
            const comment = `## 📊 Test Coverage Report\n\n\`\`\`\n${coverageOutput}\n\`\`\`\n\n*Coverage report generated for commit ${context.sha.substring(0, 7)}*`;
            
            await github.rest.issues.createComment({
              owner: context.repo.owner,
              repo: context.repo.repo,
              issue_number: context.issue.number,
              body: comment
            });

  lint:
    name: Code Linting
    runs-on: ubuntu-latest
    
    steps:
      - name: Checkout code
        uses: actions/checkout@v4

      - name: Set up Python
        uses: actions/setup-python@v4
        with:
          python-version: '3.12'

      - name: Install linting tools
        run: |
          python -m pip install --upgrade pip
          pip install flake8 pylint black

      - name: Run flake8
        run: |
          flake8 . --count --select=E9,F63,F7,F82 --show-source --statistics
          flake8 . --count --exit-zero --max-complexity=10 --max-line-length=127 --statistics

      - name: Check code formatting with black
        run: |
          black --check . || echo "⚠️  Code formatting issues found. Run 'black .' locally to fix."<|MERGE_RESOLUTION|>--- conflicted
+++ resolved
@@ -16,11 +16,7 @@
     name: AI Code Review
     runs-on: ubuntu-latest
     if: github.event_name == 'pull_request'
-<<<<<<< HEAD
-
-=======
     
->>>>>>> 6dc2cbf8
     steps:
       - name: Checkout code
         uses: actions/checkout@v4
