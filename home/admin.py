from django.contrib import admin
<<<<<<< HEAD
from .models import ApiUsage

@admin.register(ApiUsage)
class ApiUsageAdmin(admin.ModelAdmin):
    list_display = ("provider", "yyyymmdd", "count")
    list_filter = ("provider", "yyyymmdd")
    search_fields = ("provider",)
    ordering = ("-yyyymmdd", "provider")


@admin.register(Flight)
class FlightAdmin(admin.ModelAdmin):
    list_display = [
        'flight_number',
        'departing_city',
        'arriving_city',
        'scheduled_departure',
        'scheduled_arrival',
    ]

    list_filter = [
        'departing_city',
        'arriving_city',
        'scheduled_departure',
    ]

    search_fields = [
        'flight_number',
        'departing_city',
        'arriving_city',
    ]

=======
from .models import Flight


@admin.register(Flight)
class FlightAdmin(admin.ModelAdmin):
    
    
    list_display = [
        'flight_number',       
        'departing_city',      
        'arriving_city',       
        'scheduled_departure', 
        'scheduled_arrival',   
    ]
    
    
    list_filter = [
        'departing_city',      
        'arriving_city',       
        'scheduled_departure', 
    ]
    
    
    search_fields = [
        'flight_number',       
        'departing_city',      
        'arriving_city',       
    ]
    
    
>>>>>>> 2f6990ee
    ordering = ['-scheduled_departure']<|MERGE_RESOLUTION|>--- conflicted
+++ resolved
@@ -1,67 +1,3 @@
 from django.contrib import admin
-<<<<<<< HEAD
-from .models import ApiUsage
 
-@admin.register(ApiUsage)
-class ApiUsageAdmin(admin.ModelAdmin):
-    list_display = ("provider", "yyyymmdd", "count")
-    list_filter = ("provider", "yyyymmdd")
-    search_fields = ("provider",)
-    ordering = ("-yyyymmdd", "provider")
-
-
-@admin.register(Flight)
-class FlightAdmin(admin.ModelAdmin):
-    list_display = [
-        'flight_number',
-        'departing_city',
-        'arriving_city',
-        'scheduled_departure',
-        'scheduled_arrival',
-    ]
-
-    list_filter = [
-        'departing_city',
-        'arriving_city',
-        'scheduled_departure',
-    ]
-
-    search_fields = [
-        'flight_number',
-        'departing_city',
-        'arriving_city',
-    ]
-
-=======
-from .models import Flight
-
-
-@admin.register(Flight)
-class FlightAdmin(admin.ModelAdmin):
-    
-    
-    list_display = [
-        'flight_number',       
-        'departing_city',      
-        'arriving_city',       
-        'scheduled_departure', 
-        'scheduled_arrival',   
-    ]
-    
-    
-    list_filter = [
-        'departing_city',      
-        'arriving_city',       
-        'scheduled_departure', 
-    ]
-    
-    
-    search_fields = [
-        'flight_number',       
-        'departing_city',      
-        'arriving_city',       
-    ]
-    
-    
->>>>>>> 2f6990ee
-    ordering = ['-scheduled_departure']+# Register your models here.