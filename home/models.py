# models.py
from django.db import models
from django.utils import timezone

<<<<<<< HEAD

class ApiUsage(models.Model):
    provider = models.CharField(max_length=40, db_index=True)
    yyyymmdd = models.CharField(max_length=8, db_index=True)
    count = models.IntegerField(default=0)

    class Meta:
        unique_together = ("provider", "yyyymmdd")
        indexes = [models.Index(fields=["provider", "yyyymmdd"])]

    def __str__(self):
        return f"{self.provider} {self.yyyymmdd}: {self.count}"


# Test comment to see if correctly syncs up with github

# Create your models here.

# Flight model for flight information feature
class Flight(models.Model):
    # Flight Number
=======
#Test comment to see if correctly syncs up with github

# Create your models here.

#Flight model for flight information feature
class Flight(models.Model):

    #Flight Number
>>>>>>> 2f6990ee
    flight_number = models.CharField(
        max_length=25,
        help_text="Flight Number: (AB1234)"
    )

<<<<<<< HEAD
    # Departing City information
    departing_city = models.CharField(
        max_length=50,
        help_text="City of Departure"
    )

    # Arriving City Information
    arriving_city = models.CharField(
        max_length=50,
        help_text="City of Arrival"
    )

    # Scheduled departure time
=======
    #Departing City information
    departing_city = models.CharField(
        max_length = 50, 
        help_text = "City of Departure"
    )

    #Arriving City Information 
    arriving_city = models.CharField(
        max_length = 50, 
        help_text = "City of Arrival"
    )

    #Scheduled departure time 
>>>>>>> 2f6990ee
    scheduled_departure = models.DateTimeField(
        help_text="Originally scheduled departure time"
    )

<<<<<<< HEAD
    # Scheduled arrival time
=======
    #Scheduled arrival time
>>>>>>> 2f6990ee
    scheduled_arrival = models.DateTimeField(
        help_text="Originally scheduled arrival time"
    )

<<<<<<< HEAD
    # Updated departure time as this is constantly changing
    estimated_departure = models.DateTimeField(
        null=True,  # Can be left empty
        blank=True,  # Can be left empty
        help_text="Current estimated departure time (based on weather/delays) "
    )

    # Updated arrival time as this is constantly changing
    estimated_arrival = models.DateTimeField(
        null=True,  # Can be left empty
        blank=True,  # Can be left empty
        help_text="Current estimated arrival time (based on weather/delays) "
    )

    # Information about when the flight was created, in case of cancellation issues
=======
    #Updated departure time as this is constantly changing
    estimated_departure = models.DateTimeField(
        null=True,  #Can be left empty
        blank=True,  #Can be left empty
        help_text="Current estimated departure time (based on weather/delays) "
    )

    #Updated arrival time as this is constantly changing
    estimated_arrival = models.DateTimeField(
        null=True,  #Can be left empty
        blank=True,  #Can be left empty
        help_text="Current estimated arrival time (based on weather/delays) "
    )

    #Information about when the flight was created, in case of cancellation issues
>>>>>>> 2f6990ee
    time_created = models.DateTimeField(
        auto_now_add=True,
        help_text="When flight record was created"
    )

<<<<<<< HEAD
    # Information about when flight was most recently updated (updated by an API)
=======
    #Information about when flight was most recently updated (updated by an API)
>>>>>>> 2f6990ee
    last_updated = models.DateTimeField(
        auto_now=True,
        help_text="Last updated"
    )

    class Meta:
<<<<<<< HEAD
        # Order flights by current scheduled departure time
=======
        #Order flights by current scheduled departure time
>>>>>>> 2f6990ee
        ordering = ['scheduled_departure']

    # String representation of the flight
    def __str__(self):
        return f"Flight {self.flight_number}: {self.departing_city} → {self.arriving_city}"
<<<<<<< HEAD

    # Returns estimated departure/arrival time as that's the most important aspect of this feature
    def get_departure_time(self):
        return self.estimated_departure or self.scheduled_departure

=======
    
    # Returns estimated departure/arrival time as that's the most important aspect of this feature
    def get_departure_time(self):
        return self.estimated_departure or self.scheduled_departure
    
>>>>>>> 2f6990ee
    def get_arrival_time(self):
        return self.estimated_arrival or self.scheduled_arrival<|MERGE_RESOLUTION|>--- conflicted
+++ resolved
@@ -1,157 +1,3 @@
-# models.py
 from django.db import models
-from django.utils import timezone
 
-<<<<<<< HEAD
-
-class ApiUsage(models.Model):
-    provider = models.CharField(max_length=40, db_index=True)
-    yyyymmdd = models.CharField(max_length=8, db_index=True)
-    count = models.IntegerField(default=0)
-
-    class Meta:
-        unique_together = ("provider", "yyyymmdd")
-        indexes = [models.Index(fields=["provider", "yyyymmdd"])]
-
-    def __str__(self):
-        return f"{self.provider} {self.yyyymmdd}: {self.count}"
-
-
-# Test comment to see if correctly syncs up with github
-
-# Create your models here.
-
-# Flight model for flight information feature
-class Flight(models.Model):
-    # Flight Number
-=======
-#Test comment to see if correctly syncs up with github
-
-# Create your models here.
-
-#Flight model for flight information feature
-class Flight(models.Model):
-
-    #Flight Number
->>>>>>> 2f6990ee
-    flight_number = models.CharField(
-        max_length=25,
-        help_text="Flight Number: (AB1234)"
-    )
-
-<<<<<<< HEAD
-    # Departing City information
-    departing_city = models.CharField(
-        max_length=50,
-        help_text="City of Departure"
-    )
-
-    # Arriving City Information
-    arriving_city = models.CharField(
-        max_length=50,
-        help_text="City of Arrival"
-    )
-
-    # Scheduled departure time
-=======
-    #Departing City information
-    departing_city = models.CharField(
-        max_length = 50, 
-        help_text = "City of Departure"
-    )
-
-    #Arriving City Information 
-    arriving_city = models.CharField(
-        max_length = 50, 
-        help_text = "City of Arrival"
-    )
-
-    #Scheduled departure time 
->>>>>>> 2f6990ee
-    scheduled_departure = models.DateTimeField(
-        help_text="Originally scheduled departure time"
-    )
-
-<<<<<<< HEAD
-    # Scheduled arrival time
-=======
-    #Scheduled arrival time
->>>>>>> 2f6990ee
-    scheduled_arrival = models.DateTimeField(
-        help_text="Originally scheduled arrival time"
-    )
-
-<<<<<<< HEAD
-    # Updated departure time as this is constantly changing
-    estimated_departure = models.DateTimeField(
-        null=True,  # Can be left empty
-        blank=True,  # Can be left empty
-        help_text="Current estimated departure time (based on weather/delays) "
-    )
-
-    # Updated arrival time as this is constantly changing
-    estimated_arrival = models.DateTimeField(
-        null=True,  # Can be left empty
-        blank=True,  # Can be left empty
-        help_text="Current estimated arrival time (based on weather/delays) "
-    )
-
-    # Information about when the flight was created, in case of cancellation issues
-=======
-    #Updated departure time as this is constantly changing
-    estimated_departure = models.DateTimeField(
-        null=True,  #Can be left empty
-        blank=True,  #Can be left empty
-        help_text="Current estimated departure time (based on weather/delays) "
-    )
-
-    #Updated arrival time as this is constantly changing
-    estimated_arrival = models.DateTimeField(
-        null=True,  #Can be left empty
-        blank=True,  #Can be left empty
-        help_text="Current estimated arrival time (based on weather/delays) "
-    )
-
-    #Information about when the flight was created, in case of cancellation issues
->>>>>>> 2f6990ee
-    time_created = models.DateTimeField(
-        auto_now_add=True,
-        help_text="When flight record was created"
-    )
-
-<<<<<<< HEAD
-    # Information about when flight was most recently updated (updated by an API)
-=======
-    #Information about when flight was most recently updated (updated by an API)
->>>>>>> 2f6990ee
-    last_updated = models.DateTimeField(
-        auto_now=True,
-        help_text="Last updated"
-    )
-
-    class Meta:
-<<<<<<< HEAD
-        # Order flights by current scheduled departure time
-=======
-        #Order flights by current scheduled departure time
->>>>>>> 2f6990ee
-        ordering = ['scheduled_departure']
-
-    # String representation of the flight
-    def __str__(self):
-        return f"Flight {self.flight_number}: {self.departing_city} → {self.arriving_city}"
-<<<<<<< HEAD
-
-    # Returns estimated departure/arrival time as that's the most important aspect of this feature
-    def get_departure_time(self):
-        return self.estimated_departure or self.scheduled_departure
-
-=======
-    
-    # Returns estimated departure/arrival time as that's the most important aspect of this feature
-    def get_departure_time(self):
-        return self.estimated_departure or self.scheduled_departure
-    
->>>>>>> 2f6990ee
-    def get_arrival_time(self):
-        return self.estimated_arrival or self.scheduled_arrival+# Create your models here.