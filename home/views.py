--- conflicted
+++ resolved
@@ -170,17 +170,7 @@
         flights = []
         states = opensky_data.get('states', [])
         
-<<<<<<< HEAD
-        for state in states:
-            # OpenSky state vector format:
-            # [0]=icao24, [1]=callsign, [5]=longitude, [6]=latitude, 
-            # [7]=baro_altitude, [9]=velocity, [10]=true_track
-=======
-        for state in states[:200]:  # LIMIT TO 200 PLANES PER REQUEST
-            #OpenSky state vector format:
-            #[0]=icao24, [1]=callsign, [5]=longitude, [6]=latitude, 
-            #[7]=baro_altitude, [9]=velocity, [10]=true_track
->>>>>>> c2bc6cdf
+        for state in states[:200]: # LIMIT to first 200 states for performance
             
             if len(state) < 11:
                 continue
